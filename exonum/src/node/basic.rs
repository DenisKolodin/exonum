// Copyright 2017 The Exonum Team
//
// Licensed under the Apache License, Version 2.0 (the "License");
// you may not use this file except in compliance with the License.
// You may obtain a copy of the License at
//
//   http://www.apache.org/licenses/LICENSE-2.0
//
// Unless required by applicable law or agreed to in writing, software
// distributed under the License is distributed on an "AS IS" BASIS,
// WITHOUT WARRANTIES OR CONDITIONS OF ANY KIND, either express or implied.
// See the License for the specific language governing permissions and
// limitations under the License.

extern crate rand;

use rand::Rng;

use std::net::SocketAddr;
use std::error::Error;

<<<<<<< HEAD
use messages::{Any, RawMessage, Connect, Status, Message, RequestPeers};
use super::{NodeHandler, RequestData, Height};
=======
use messages::{Any, RawMessage, Connect, Status, Message, PeersRequest};
use helpers::Height;
use events::Channel;
use super::{NodeHandler, RequestData, ExternalMessage, NodeTimeout};
>>>>>>> 796223a3

impl NodeHandler
{
    /// Redirects message to the corresponding `handle_...` function.
    pub fn handle_message(&mut self, _peer: SocketAddr, raw: RawMessage) {
        // TODO: check message headers (network id, protocol version)
        // FIXME: call message.verify method
        //     if !raw.verify() {
        //         return;
        //     }

        match Any::from_raw(raw) {
            Ok(Any::Connect(msg)) => self.handle_connect(msg),
            Ok(Any::Status(msg)) => self.handle_status(msg),
            Ok(Any::Consensus(msg)) => self.handle_consensus(msg),
            Ok(Any::Request(msg)) => self.handle_request(msg),
            Ok(Any::Block(msg)) => self.handle_block(msg),
            Ok(Any::Transaction(msg)) => self.handle_tx(msg),
            Err(err) => {
                error!("Invalid message received: {:?}", err.description());
            }
        }
    }

    /// Handles the `Connected` event. Node's `Connect` message is sent as response
    /// if received `Connect` message is correct.
    pub fn handle_connected(&mut self, addr: SocketAddr, connect: Connect) {
        info!("Received Connect message from peer: {}", addr);
        self.handle_connect(connect);
    }

    /// Handles the `Disconnected` event. Node will try to connect to that address again if it was
    /// in the validators list.
    pub fn handle_disconnected(&mut self, addr: SocketAddr) {
        info!("Disconnected from: {}", addr);
        let need_reconnect = self.state.remove_peer_with_addr(&addr);
        if need_reconnect {
            self.connect(&addr);
        }
    }

    /// Handles the `Connect` message and connects to a peer as result.
    pub fn handle_connect(&mut self, message: Connect) {
        // TODO add spam protection
        let address = message.addr();
        if address == self.state.our_connect_message().addr() {
            trace!("Received Connect with same address as our external_address.");
            return;
        }

        let pub_key = *message.pub_key();
        if pub_key == *self.state.our_connect_message().pub_key() {
            trace!("Received Connect with same pub_key as ours.");
            return;
        }

        if !self.state.whitelist().allow(message.pub_key()) {
            error!(
                "Received connect message from {:?} peer which not in whitelist.",
                message.pub_key()
            );
            return;
        }

        let public_key = *message.pub_key();
        if !message.verify_signature(&public_key) {
            error!(
                "Received connect-message with incorrect signature, msg={:?}",
                message
            );
            return;
        }

        // Check if we have another connect message from peer with the given public_key.
        let mut need_connect = true;
        if let Some(saved_message) = self.state.peers().get(&public_key) {
            if saved_message.time() > message.time() {
                error!("Received outdated Connect message from {}", address);
                return;
            } else if saved_message.time() < message.time() {
                need_connect = saved_message.addr() != message.addr();
            } else if saved_message.addr() != message.addr() {
                error!("Received weird Connect message from {}", address);
                return;
            } else {
                need_connect = false;
            }
        }
        self.state.add_peer(public_key, message);
        info!(
            "Received Connect message from {}, {}",
            address,
            need_connect, 
        );
        if need_connect {
            // TODO: reduce double sending of connect message
            info!("Send Connect message to {}", address);
            self.connect(&address);
        }
    }

    /// Handles the `Status` message. Node sends `RequestBlock` as response if height in the
    /// message is higher than node's height.
    pub fn handle_status(&mut self, msg: Status) {
        let height = self.state.height();
        trace!(
            "HANDLE STATUS: current height = {}, msg height = {}",
            height,
            msg.height()
        );

        if !self.state.whitelist().allow(msg.from()) {
            error!(
                "Received status message from peer = {:?} which not in whitelist.",
                msg.from()
            );
            return;
        }

        // Handle message from future height
        if msg.height() > height {
            let peer = msg.from();

            if !msg.verify_signature(peer) {
                error!(
                    "Received status message with incorrect signature, msg={:?}",
                    msg
                );
                return;
            }

            // Check validator height info
            if msg.height() > self.state.node_height(peer) {
                // Update validator height
                self.state.set_node_height(*peer, msg.height());
            }

            // Request block
            self.request(RequestData::Block(height), *peer);
        }
    }

    /// Handles the `RequestPeers` message. Node sends `Connect` messages of other peers as result.
    pub fn handle_request_peers(&mut self, msg: PeersRequest) {
        let peers: Vec<Connect> = self.state.peers().iter().map(|(_, b)| b.clone()).collect();
        trace!(
            "HANDLE REQUEST PEERS: Sending {:?} peers to {:?}",
            peers,
            msg.from()
        );

        for peer in peers {
            self.send_to_peer(*msg.from(), peer.raw());
        }
    }

    /// Handles `NodeTimeout::Status`, broadcasts the `Status` message if it isn't outdated as
    /// result.
    pub fn handle_status_timeout(&mut self, height: Height) {
        if self.state.height() == height {
            self.broadcast_status();
            self.add_status_timeout();
        }
    }
    /// Handles `NodeTimeout::PeerExchange`. Node sends the `RequestPeers` to a random peer.
    pub fn handle_peer_exchange_timeout(&mut self) {
        if !self.state.peers().is_empty() {
            let to = self.state.peers().len();
            let gen_peer_id = || -> usize {
                let mut rng = rand::thread_rng();
                rng.gen_range(0, to)
            };

            let peer = self.state
                .peers()
                .iter()
                .map(|x| x.1.clone())
                .nth(gen_peer_id())
                .unwrap();
            let peer = peer.clone();
            let msg = PeersRequest::new(
                self.state.consensus_public_key(),
                peer.pub_key(),
                self.state.consensus_secret_key(),
            );
            trace!("Request peers from peer with addr {:?}", peer.addr());
            self.send_to_peer(*peer.pub_key(), msg.raw());
        }
        self.add_peer_exchange_timeout();
    }
    /// Handles `NodeTimeout::UpdateApiState`.
    /// Node update internal `ApiState`.
    pub fn handle_update_api_state_timeout(&mut self) {
        self.api_state.update_node_state(&self.state);
        self.add_update_api_state_timeout();
    }

    /// Broadcasts the `Status` message to all peers.
    pub fn broadcast_status(&mut self) {
        let hash = self.blockchain.last_hash();
        let status = Status::new(
            self.state.consensus_public_key(),
            self.state.height(),
            &hash,
            self.state.consensus_secret_key(),
        );
        trace!("Broadcast status: {:?}", status);
        self.broadcast(status.raw());
    }
}<|MERGE_RESOLUTION|>--- conflicted
+++ resolved
@@ -19,18 +19,11 @@
 use std::net::SocketAddr;
 use std::error::Error;
 
-<<<<<<< HEAD
-use messages::{Any, RawMessage, Connect, Status, Message, RequestPeers};
-use super::{NodeHandler, RequestData, Height};
-=======
 use messages::{Any, RawMessage, Connect, Status, Message, PeersRequest};
 use helpers::Height;
-use events::Channel;
-use super::{NodeHandler, RequestData, ExternalMessage, NodeTimeout};
->>>>>>> 796223a3
-
-impl NodeHandler
-{
+use super::{NodeHandler, RequestData};
+
+impl NodeHandler {
     /// Redirects message to the corresponding `handle_...` function.
     pub fn handle_message(&mut self, _peer: SocketAddr, raw: RawMessage) {
         // TODO: check message headers (network id, protocol version)
