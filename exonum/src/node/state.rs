--- conflicted
+++ resolved
@@ -343,15 +343,10 @@
                -> Self {
         State {
             validator_state: validator_id.map(ValidatorState::new),
-<<<<<<< HEAD
             consensus_public_key,
             consensus_secret_key,
             service_public_key,
             service_secret_key,
-=======
-            public_key,
-            secret_key,
->>>>>>> e2de208d
             tx_pool_capacity: tx_pool_capacity,
             whitelist: whitelist,
             peers: HashMap::new(),
@@ -428,14 +423,9 @@
         &self.whitelist
     }
 
-<<<<<<< HEAD
+    /// Returns public (consensus and service) keys of known validators.
     pub fn validators(&self) -> &[ValidatorKeys] {
         &self.config.validator_keys
-=======
-    /// Returns public keys of known validators.
-    pub fn validators(&self) -> &[PublicKey] {
-        &self.config.validators
->>>>>>> e2de208d
     }
 
     /// Returns `StoredConfiguration`.
@@ -443,12 +433,8 @@
         &self.config
     }
 
-<<<<<<< HEAD
+    /// Returns validator id with a specified public key.
     pub fn find_validator(&self, peer: PublicKey) -> Option<ValidatorId> {
-=======
-    /// Returns validator id with a specified public key.
-    pub fn find_validator(&self, peer: &PublicKey) -> Option<ValidatorId> {
->>>>>>> e2de208d
         self.validators()
             .iter()
             .position(|pk| pk.consensus_key == peer)
@@ -509,40 +495,29 @@
         &self.peers
     }
 
-<<<<<<< HEAD
+    /// Returns public key of a validator identified by id.
     pub fn consensus_public_key_of(&self, id: ValidatorId) -> Option<PublicKey> {
         self.validators().get(id as usize).map(|x| x.consensus_key)
     }
 
+    /// Returns the consensus public key of the current node.
     pub fn consensus_public_key(&self) -> &PublicKey {
         &self.consensus_public_key
     }
 
+    /// Returns the consensus secret key of the current node.
     pub fn consensus_secret_key(&self) -> &SecretKey {
         &self.consensus_secret_key
     }
 
+    /// Returns the service public key of the current node.
     pub fn service_public_key(&self) -> &PublicKey {
         &self.service_public_key
     }
 
+    /// Returns the service secret key of the current node.
     pub fn service_secret_key(&self) -> &SecretKey {
         &self.service_secret_key
-=======
-    /// Returns public key of a validator identified by id.
-    pub fn public_key_of(&self, id: ValidatorId) -> Option<&PublicKey> {
-        self.validators().get(id as usize)
-    }
-
-    /// Returns the public key of the current node.
-    pub fn public_key(&self) -> &PublicKey {
-        &self.public_key
-    }
-
-    /// Returns the secret key of the current node.
-    pub fn secret_key(&self) -> &SecretKey {
-        &self.secret_key
->>>>>>> e2de208d
     }
 
     /// Returns the leader id for the specified round and current height.
