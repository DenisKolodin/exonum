use leveldb::database::Database as LevelDatabase;
use leveldb::error::Error as LevelError;
use leveldb::database::iterator::Iterable as LevelIterable;
use leveldb::database::snapshots::Snapshot as LevelSnapshot;
use leveldb::options::{Options, WriteOptions, ReadOptions};
use leveldb::database::kv::KV;
use leveldb::database::batch::Writebatch;
use leveldb::batch::Batch;
use leveldb::snapshots::Snapshots;
use leveldb::iterator::LevelDBIterator;

use std::fs;
use std::io;
use std::mem;
use std::fmt;
use std::path::Path;
use std::error;
use std::sync::Arc;
use std::cell::RefCell;
use std::cmp::Ordering;

use profiler;

use super::{Map, Database, Error, Patch, Change, Fork};

#[derive(Clone)]
pub struct LevelDB {
    db: Arc<LevelDatabase>,
}

pub struct LevelDBView {
    _db: Arc<LevelDatabase>,
    snap: LevelSnapshot<'static>,
    changes: RefCell<Patch>,
}

const LEVELDB_READ_OPTIONS: ReadOptions<'static> = ReadOptions {
    verify_checksums: false,
    fill_cache: true,
    snapshot: None,
};
const LEVELDB_WRITE_OPTIONS: WriteOptions = WriteOptions { sync: false };

impl From<LevelError> for Error {
    fn from(err: LevelError) -> Self {
        Error::new(error::Error::description(&err))
    }
}

impl From<io::Error> for Error {
    fn from(err: io::Error) -> Self {
        Error::new(error::Error::description(&err))
    }
}

impl LevelDB {
    pub fn new(path: &Path, options: Options) -> Result<LevelDB, Error> {
        if options.create_if_missing {
            fs::create_dir_all(path)?;
        }
        let database = LevelDatabase::open(path, options)?;
        Ok(LevelDB { db: Arc::new(database) })
    }
}

impl Map<[u8], Vec<u8>> for LevelDB {
    fn get(&self, key: &[u8]) -> Result<Option<Vec<u8>>, Error> {
        let _p = profiler::ProfilerSpan::new("LevelDB::get");
        self.db
            .get(LEVELDB_READ_OPTIONS, key)
            .map_err(Into::into)
    }

    fn put(&self, key: &[u8], value: Vec<u8>) -> Result<(), Error> {
        let _p = profiler::ProfilerSpan::new("LevelDB::put");
        let result = self.db.put(LEVELDB_WRITE_OPTIONS, key, &value);
        result.map_err(Into::into)
    }

    fn delete(&self, key: &[u8]) -> Result<(), Error> {
        let result = self.db.delete(LEVELDB_WRITE_OPTIONS, key);
        result.map_err(Into::into)
    }
    fn find_key(&self, key: &[u8]) -> Result<Option<Vec<u8>>, Error> {
        let it = self.db.keys_iter(LEVELDB_READ_OPTIONS);
        it.seek(key);
        if it.valid() {
            let key = it.key();
            return Ok(Some(key.to_vec()));
        }
        Ok(None)
    }
}

impl LevelDBView {
    pub fn new(from: &LevelDB) -> LevelDBView {
        LevelDBView {
            _db: from.db.clone(),
            snap: unsafe { mem::transmute(from.db.snapshot()) },
            changes: RefCell::default(),
        }
    }
}

impl Map<[u8], Vec<u8>> for LevelDBView {
    fn get(&self, key: &[u8]) -> Result<Option<Vec<u8>>, Error> {
        let mut _p = profiler::ProfilerSpan::new("LevelDBView::get");
        match self.changes.borrow().get(key) {
            Some(change) => {
                let v = match *change {
                    Change::Put(ref v) => Some(v.clone()),
                    Change::Delete => None,
                };
                Ok(v)
            }
            None => {
                self.snap
                    .get(LEVELDB_READ_OPTIONS, key)
                    .map_err(Into::into)
            }
        }
    }

    fn put(&self, key: &[u8], value: Vec<u8>) -> Result<(), Error> {
        let _p = profiler::ProfilerSpan::new("LevelDBView::put");
        self.changes.borrow_mut().insert(key.to_vec(), Change::Put(value));
        Ok(())
    }

    fn delete(&self, key: &[u8]) -> Result<(), Error> {
        self.changes.borrow_mut().insert(key.to_vec(), Change::Delete);
        Ok(())
    }

    fn find_key(&self, key: &[u8]) -> Result<Option<Vec<u8>>, Error> {
        let map_changes = self.changes.borrow();
        let mut it_changes = map_changes.range(key.to_vec()..);
        let mut it_snapshot = self.snap.keys_iter(LEVELDB_READ_OPTIONS).from(key);

        let res: Option<Vec<u8>>;
        let least_put_key: Option<Vec<u8>> = it_changes.find(|entry| {
                match *entry.1 {
                    Change::Delete => false,
                    Change::Put(_) => true, 
                }
            })
            .map(|x| x.0.to_vec());

        loop {
            let first_snapshot: Option<&[u8]> = it_snapshot.next();
            match first_snapshot {
                Some(snap_key) => {
                    let change_for_key: Option<&Change> = map_changes.get(snap_key);
                    if let Some(&Change::Delete) = change_for_key {
                        continue;
                    } else {
                        let snap_key_vec = snap_key.to_vec();

                        if let Some(put_key) = least_put_key {
                            let cmp = snap_key_vec.cmp(&put_key);
                            if let Ordering::Greater = cmp {
                                res = Some(put_key);
                                break;
                            }
                        }
                        res = Some(snap_key_vec);
                        break;
                    }
                } 
                None => {
                    res = least_put_key;
                    break;
                }
            }
        }
        Ok(res)
    }
}

impl Fork for LevelDBView {
    fn changes(&self) -> Patch {
        self.changes.borrow().clone()
    }
    fn merge(&self, patch: &Patch) {
        let _p = profiler::ProfilerSpan::new("LevelDBView::merge");
        let iter = patch.into_iter().map(|(k, v)| (k.clone(), v.clone()));
        self.changes.borrow_mut().extend(iter);
    }
}

impl Database for LevelDB {
    type Fork = LevelDBView;

    fn fork(&self) -> Self::Fork {
        LevelDBView::new(self)
    }

    fn merge(&self, patch: &Patch) -> Result<(), Error> {
        let _p = profiler::ProfilerSpan::new("LevelDB::merge");
        let mut batch = Writebatch::new();
        for (key, change) in patch {
            match *change {
                Change::Put(ref v) => {
                    batch.put(key, v);
                }
                Change::Delete => {
                    batch.delete(key);
                }
            }
        }
        let write_opts = WriteOptions::new();
        let result = self.db.write(write_opts, &batch);
        result.map_err(Into::into)
    }
<<<<<<< HEAD
}
=======
}

impl fmt::Debug for LevelDB {
    fn fmt(&self, f: &mut fmt::Formatter) -> fmt::Result {
        f.pad("LevelDB { .. }")
    }
}

impl fmt::Debug for LevelDBView {
    fn fmt(&self, f: &mut fmt::Formatter) -> fmt::Result {
        f.pad("LevelDBView { .. }")
    }
}

// pub struct DatabaseIterator<'a> {
//     iter: LevelIterator<'a, BinaryKey>
// }

// impl<'a> Iterator for DatabaseIterator<'a> {
//     type Item = (Vec<u8>, Vec<u8>);

//     fn next(&mut self) -> Option<Self::Item> {
//         let item = self.iter.next();
//         item.map(|x| ((x.0).0, x.1))
//     }
// }

// impl<'a> Iterable for &'a LevelDB {
//     type Iter = DatabaseIterator<'a>;

//     fn iter(self) -> Self::Iter {
//         DatabaseIterator {
//             iter: self.db.iter(LEVELDB_READ_OPTIONS)
//         }
//     }
// }

// impl<'a> Seekable<'a> for DatabaseIterator<'a> {
//     type Key = Vec<u8>;
//     type Item = (Vec<u8>, Vec<u8>);

//     // TODO I am not sure that optimizer will remove memory allocation here
//     fn seek(&mut self, key: &Self::Key) -> Option<Self::Item> {
//         let db_key = BinaryKey(key.to_vec());
//         self.iter.seek(&db_key);
//         Some((self.iter.key().0, self.iter.value()))
//     }
// }
>>>>>>> c6194570
<|MERGE_RESOLUTION|>--- conflicted
+++ resolved
@@ -212,9 +212,6 @@
         let result = self.db.write(write_opts, &batch);
         result.map_err(Into::into)
     }
-<<<<<<< HEAD
-}
-=======
 }
 
 impl fmt::Debug for LevelDB {
@@ -227,40 +224,4 @@
     fn fmt(&self, f: &mut fmt::Formatter) -> fmt::Result {
         f.pad("LevelDBView { .. }")
     }
-}
-
-// pub struct DatabaseIterator<'a> {
-//     iter: LevelIterator<'a, BinaryKey>
-// }
-
-// impl<'a> Iterator for DatabaseIterator<'a> {
-//     type Item = (Vec<u8>, Vec<u8>);
-
-//     fn next(&mut self) -> Option<Self::Item> {
-//         let item = self.iter.next();
-//         item.map(|x| ((x.0).0, x.1))
-//     }
-// }
-
-// impl<'a> Iterable for &'a LevelDB {
-//     type Iter = DatabaseIterator<'a>;
-
-//     fn iter(self) -> Self::Iter {
-//         DatabaseIterator {
-//             iter: self.db.iter(LEVELDB_READ_OPTIONS)
-//         }
-//     }
-// }
-
-// impl<'a> Seekable<'a> for DatabaseIterator<'a> {
-//     type Key = Vec<u8>;
-//     type Item = (Vec<u8>, Vec<u8>);
-
-//     // TODO I am not sure that optimizer will remove memory allocation here
-//     fn seek(&mut self, key: &Self::Key) -> Option<Self::Item> {
-//         let db_key = BinaryKey(key.to_vec());
-//         self.iter.seek(&db_key);
-//         Some((self.iter.key().0, self.iter.value()))
-//     }
-// }
->>>>>>> c6194570
+}